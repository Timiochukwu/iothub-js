--- conflicted
+++ resolved
@@ -36,21 +36,21 @@
    */
   async getCurrentSpeedData(imei: string): Promise<CurrentSpeedData | null> {
     console.log(`Getting speed data for IMEI: ${imei}`);
-    
+
     // Use the correct AVL_ID_MAP from your telemetryMapper.ts
     const AVL_ID_MAP = {
-        FUEL_LEVEL: "48",
-        TOTAL_ODOMETER: "241", 
-        IGNITION: "239",
-        EXTERNAL_VOLTAGE: "67",
-        SPEED: "37", // This is the OBD speed, 'sp' is GPS speed
-        ENGINE_RPM: "36", // From telemetryCodeMap
-        MOVEMENT: "240"
+      FUEL_LEVEL: "48",
+      TOTAL_ODOMETER: "241",
+      IGNITION: "239",
+      EXTERNAL_VOLTAGE: "67",
+      SPEED: "37", // This is the OBD speed, 'sp' is GPS speed
+      ENGINE_RPM: "36", // From telemetryCodeMap
+      MOVEMENT: "240",
     };
 
     // Define key mappings based on your actual data structure
-    const tsKey = 'state.reported.ts';
-    const speedKey = 'state.reported.sp'; // GPS speed (primary)
+    const tsKey = "state.reported.ts";
+    const speedKey = "state.reported.sp"; // GPS speed (primary)
     const obdSpeedKey = `state.reported.${AVL_ID_MAP.SPEED}`; // OBD speed (backup)
     const odometerKey = `state.reported.${AVL_ID_MAP.TOTAL_ODOMETER}`;
     const fuelLevelKey = `state.reported.${AVL_ID_MAP.FUEL_LEVEL}`;
@@ -59,7 +59,6 @@
     const movementKey = `state.reported.${AVL_ID_MAP.MOVEMENT}`;
 
     // Get the latest telemetry for current status
-<<<<<<< HEAD
     // fetch the latest record that has ALL required keys
     const latestTelemetry = await Telemetry.findOne({
       imei,
@@ -80,65 +79,75 @@
         [ignitionKey]: 1,
         [movementKey]: 1,
       })
-=======
-    const latestTelemetry = await Telemetry.findOne({ imei })
-      .sort({ [tsKey]: -1 })
->>>>>>> 9898f18e
       .lean()
       .exec();
 
     console.log("Latest telemetry data:", latestTelemetry);
 
     if (!latestTelemetry || !latestTelemetry.state?.reported) {
-        console.log("No valid telemetry data found");
-        return null;
+      console.log("No valid telemetry data found");
+      return null;
     }
 
     const reported = latestTelemetry.state.reported;
     let currentTimestamp: number;
-    
+
     // Handle timestamp properly
     if (reported.ts) {
-        if (typeof reported.ts === 'object' && reported.ts.$date) {
-            currentTimestamp = new Date(reported.ts.$date).getTime();
-        } else if (typeof reported.ts === 'object' && reported.ts.$numberLong) {
-            currentTimestamp = Number(reported.ts.$numberLong);
-        } else if (reported.ts instanceof Date) {
-            currentTimestamp = reported.ts.getTime();
-        } else {
-            currentTimestamp = new Date(reported.ts).getTime();
-        }
+      if (typeof reported.ts === "object" && reported.ts.$date) {
+        currentTimestamp = new Date(reported.ts.$date).getTime();
+      } else if (typeof reported.ts === "object" && reported.ts.$numberLong) {
+        currentTimestamp = Number(reported.ts.$numberLong);
+      } else if (reported.ts instanceof Date) {
+        currentTimestamp = reported.ts.getTime();
+      } else {
+        currentTimestamp = new Date(reported.ts).getTime();
+      }
     } else {
-        currentTimestamp = Date.now();
-    }
-    
+      currentTimestamp = Date.now();
+    }
+
     // Use GPS speed (sp) as primary, OBD speed as backup
-    const currentSpeed = this.convertToNumber(reported.sp) || this.convertToNumber(reported[AVL_ID_MAP.SPEED]) || 0;
-    const currentOdometer = this.convertToNumber(reported[AVL_ID_MAP.TOTAL_ODOMETER]) || 0;
-    const currentFuelLevel = this.convertToNumber(reported[AVL_ID_MAP.FUEL_LEVEL]) || 0;
-    const currentRpm = this.convertToNumber(reported['36']) || 0; // Engine RPM
-    const currentIgnition = this.convertToNumber(reported[AVL_ID_MAP.IGNITION]) || 0;
-    const currentMovement = this.convertToNumber(reported[AVL_ID_MAP.MOVEMENT]) || 0;
+    const currentSpeed =
+      this.convertToNumber(reported.sp) ||
+      this.convertToNumber(reported[AVL_ID_MAP.SPEED]) ||
+      0;
+    const currentOdometer =
+      this.convertToNumber(reported[AVL_ID_MAP.TOTAL_ODOMETER]) || 0;
+    const currentFuelLevel =
+      this.convertToNumber(reported[AVL_ID_MAP.FUEL_LEVEL]) || 0;
+    const currentRpm = this.convertToNumber(reported["36"]) || 0; // Engine RPM
+    const currentIgnition =
+      this.convertToNumber(reported[AVL_ID_MAP.IGNITION]) || 0;
+    const currentMovement =
+      this.convertToNumber(reported[AVL_ID_MAP.MOVEMENT]) || 0;
 
     console.log("Current values:", {
-        speed: currentSpeed,
-        odometer: currentOdometer,
-        fuel: currentFuelLevel,
-        rpm: currentRpm,
-        ignition: currentIgnition,
-        movement: currentMovement
+      speed: currentSpeed,
+      odometer: currentOdometer,
+      fuel: currentFuelLevel,
+      rpm: currentRpm,
+      ignition: currentIgnition,
+      movement: currentMovement,
     });
 
     // Determine device status - ensure it matches the type definition
-    const deviceStatus: "Unknown" | "Active" | "Inactive" = 
-        currentIgnition === 1 || currentMovement === 1 || currentSpeed > 0 ? "Active" : "Inactive";
+    const deviceStatus: "Unknown" | "Active" | "Inactive" =
+      currentIgnition === 1 || currentMovement === 1 || currentSpeed > 0
+        ? "Active"
+        : "Inactive";
 
     // --- Aggregate data for "Today" (from midnight to now) ---
     const startOfToday = new Date();
     startOfToday.setHours(0, 0, 0, 0);
     const endOfToday = new Date();
 
-    console.log('Querying from:', startOfToday.toISOString(), 'to:', endOfToday.toISOString());
+    console.log(
+      "Querying from:",
+      startOfToday.toISOString(),
+      "to:",
+      endOfToday.toISOString()
+    );
 
     // Updated pipeline with correct field names and better filtering
     const dailyPipeline: any[] = [
@@ -159,32 +168,52 @@
                 $cond: {
                   if: { $eq: [{ $type: `$${tsKey}` }, "object"] },
                   then: { $toLong: `$${tsKey}` },
-                  else: `$${tsKey}`
-                }
+                  else: `$${tsKey}`,
+                },
               },
-              else: new Date().getTime()
-            }
+              else: new Date().getTime(),
+            },
           },
           // Convert speed fields safely - prefer GPS speed (sp) over OBD speed
-          speedConverted: { 
+          speedConverted: {
             $cond: {
               if: { $ne: [{ $ifNull: ["$state.reported.sp", null] }, null] },
               then: { $toDouble: { $ifNull: ["$state.reported.sp", 0] } },
-              else: { $toDouble: { $ifNull: [`$state.reported.${AVL_ID_MAP.SPEED}`, 0] } }
-            }
-          },
-          odometerConverted: { $toDouble: { $ifNull: [`$state.reported.${AVL_ID_MAP.TOTAL_ODOMETER}`, 0] } },
+              else: {
+                $toDouble: {
+                  $ifNull: [`$state.reported.${AVL_ID_MAP.SPEED}`, 0],
+                },
+              },
+            },
+          },
+          odometerConverted: {
+            $toDouble: {
+              $ifNull: [`$state.reported.${AVL_ID_MAP.TOTAL_ODOMETER}`, 0],
+            },
+          },
           rpmConverted: { $toDouble: { $ifNull: ["$state.reported.36", 0] } },
-          fuelConverted: { $toDouble: { $ifNull: [`$state.reported.${AVL_ID_MAP.FUEL_LEVEL}`, 0] } },
-          ignitionConverted: { $toDouble: { $ifNull: [`$state.reported.${AVL_ID_MAP.IGNITION}`, 0] } },
-          movementConverted: { $toDouble: { $ifNull: [`$state.reported.${AVL_ID_MAP.MOVEMENT}`, 0] } }
-        }
+          fuelConverted: {
+            $toDouble: {
+              $ifNull: [`$state.reported.${AVL_ID_MAP.FUEL_LEVEL}`, 0],
+            },
+          },
+          ignitionConverted: {
+            $toDouble: {
+              $ifNull: [`$state.reported.${AVL_ID_MAP.IGNITION}`, 0],
+            },
+          },
+          movementConverted: {
+            $toDouble: {
+              $ifNull: [`$state.reported.${AVL_ID_MAP.MOVEMENT}`, 0],
+            },
+          },
+        },
       },
       // Filter out records with missing critical data
       {
         $match: {
-          odometerConverted: { $gt: 0 }  // At least require valid odometer
-        }
+          odometerConverted: { $gt: 0 }, // At least require valid odometer
+        },
       },
       {
         $group: {
@@ -222,7 +251,10 @@
     ];
 
     const dailyResults = await Telemetry.aggregate(dailyPipeline);
-    console.log(`Daily aggregation results for ${imei}:`, JSON.stringify(dailyResults, null, 2));
+    console.log(
+      `Daily aggregation results for ${imei}:`,
+      JSON.stringify(dailyResults, null, 2)
+    );
 
     let distanceToday = 0;
     let drivingTimeToday = 0;
@@ -235,22 +267,22 @@
     if (dailyResults.length > 0) {
       const data = dailyResults[0];
       const rawReadings = data.readings || [];
-      
+
       console.log(`Found ${data.count} records for today`);
       console.log(`Sample readings:`, rawReadings.slice(0, 3));
 
       // Calculate distance with debug info
       const firstOdo = data.firstOdometer || 0;
       const lastOdo = data.lastOdometer || 0;
-      
+
       // Odometer is in meters based on your telemetryMapper.ts
       distanceToday = Math.max(0, (lastOdo - firstOdo) / 1000); // Convert meters to km
-      
-      console.log('Distance calculation:', {
+
+      console.log("Distance calculation:", {
         firstOdo,
         lastOdo,
         difference: lastOdo - firstOdo,
-        distanceKm: distanceToday
+        distanceKm: distanceToday,
       });
 
       maxSpeedToday = data.maxSpeed || 0;
@@ -260,17 +292,19 @@
       // Calculate driving time using your existing methods if available
       if (this.calculateDrivingTime && rawReadings.length > 0) {
         const typedReadingsForDrivingTime = rawReadings.map((r: any) => ({
-          ts: typeof r.ts === 'number' ? r.ts : new Date(r.ts).getTime(),
+          ts: typeof r.ts === "number" ? r.ts : new Date(r.ts).getTime(),
           ignition: r.ignition,
           speed: r.speed,
         }));
-        drivingTimeToday = this.calculateDrivingTime(typedReadingsForDrivingTime);
+        drivingTimeToday = this.calculateDrivingTime(
+          typedReadingsForDrivingTime
+        );
       }
 
       // Mileage calculations using your existing methods if available
       if (this.calculateMileage && rawReadings.length > 0) {
         const typedReadingsForMileage = rawReadings.map((r: any) => ({
-          ts: typeof r.ts === 'number' ? r.ts : new Date(r.ts).getTime(),
+          ts: typeof r.ts === "number" ? r.ts : new Date(r.ts).getTime(),
           fuelLevel: r.fuelLevel,
           odometer: r.odometer,
         }));
@@ -279,32 +313,34 @@
 
       if (this.calculateLastTripMileage && rawReadings.length > 0) {
         const typedReadingsForTripMileage = rawReadings.map((r: any) => ({
-          ts: typeof r.ts === 'number' ? r.ts : new Date(r.ts).getTime(),
+          ts: typeof r.ts === "number" ? r.ts : new Date(r.ts).getTime(),
           ignition: r.ignition,
           speed: r.speed,
           fuelLevel: r.fuelLevel,
           odometer: r.odometer,
         }));
-        lastTripMileage = this.calculateLastTripMileage(typedReadingsForTripMileage);
+        lastTripMileage = this.calculateLastTripMileage(
+          typedReadingsForTripMileage
+        );
       }
     } else {
       console.log("No daily results found - this could mean:");
       console.log("1. No data for today");
       console.log("2. IMEI mismatch");
       console.log("3. All odometer values are 0 or missing");
-      
+
       // Let's check what IMEIs and data exist
-      const availableImeis = await Telemetry.distinct('imei').limit(10);
+      const availableImeis = await Telemetry.distinct("imei").limit(10);
       console.log("Available IMEIs in database:", availableImeis);
-      
+
       // Check for any data for this IMEI regardless of date
       const anyDataForImei = await Telemetry.countDocuments({ imei });
       console.log(`Total records for IMEI ${imei}:`, anyDataForImei);
-      
+
       // Check for data today but without odometer filter
       const todayDataCount = await Telemetry.countDocuments({
         imei,
-        [tsKey]: { $gte: startOfToday, $lte: endOfToday }
+        [tsKey]: { $gte: startOfToday, $lte: endOfToday },
       });
       console.log(`Records for today without filters:`, todayDataCount);
     }
@@ -334,12 +370,12 @@
 
     console.log("Final result:", result);
     return result;
-}
-  
+  }
+
   // Helper method for safe number conversion
   private convertToNumber(value: any): number {
-    if (typeof value === 'number') return value;
-    if (typeof value === 'string') return parseFloat(value) || 0;
+    if (typeof value === "number") return value;
+    if (typeof value === "string") return parseFloat(value) || 0;
     return 0;
   }
 
